--- conflicted
+++ resolved
@@ -14,11 +14,8 @@
 StatsBase = "2913bbd2-ae8a-5f71-8c99-4fb6c76f3a91"
 
 [compat]
-<<<<<<< HEAD
 Distributions = "0.25"
-=======
 OffsetArrays = "1"
->>>>>>> 1f5dca54
 julia = "1"
 
 [extras]
