--- conflicted
+++ resolved
@@ -14,12 +14,9 @@
 StatsBase = "2913bbd2-ae8a-5f71-8c99-4fb6c76f3a91"
 
 [compat]
-<<<<<<< HEAD
 StatsBase = "0.34"
-=======
 Distributions = "0.25"
 OffsetArrays = "1"
->>>>>>> 20ab9d22
 julia = "1"
 
 [extras]
